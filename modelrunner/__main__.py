--- conflicted
+++ resolved
@@ -4,21 +4,12 @@
 .. codeauthor:: David Zwicker <david.zwicker@ds.mpg.de>
 """
 
-<<<<<<< HEAD
-<<<<<<< Upstream, based on main
-
-=======
->>>>>>> 60bd818 Added many tests and adjusted code
-=======
->>>>>>> 6d43aa57
 import sys
 
 from modelrunner import Result, run_script
 
 
 def run_script_from_command_line() -> Result:
-<<<<<<< HEAD
-<<<<<<< Upstream, based on main
     """helper function that runs a model from flags specified at the command line
 
     The function detects models automatically by trying several methods until one yields
@@ -33,12 +24,6 @@
     Returns:
         :class:`Result`: The result of running the model
     """
-=======
-    """helper function that runs a model from flags specified at the command line"""
->>>>>>> 60bd818 Added many tests and adjusted code
-=======
-    """helper function that runs a model from flags specified at the command line"""
->>>>>>> 6d43aa57
     # get the script name from the command line
     try:
         script_path = sys.argv[1]
