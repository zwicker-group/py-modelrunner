--- conflicted
+++ resolved
@@ -20,13 +20,9 @@
 
 from .io import IOBase, NumpyEncoder, read_hdf_data, write_hdf_dataset
 from .model import ModelBase
-<<<<<<< HEAD
 
 from .parameters import NoValueType
 from .state import make_state, StateBase
-=======
-from .state import StateBase, make_state
->>>>>>> 6d43aa57
 
 
 class MockModel(ModelBase):
@@ -92,12 +88,9 @@
                 The model from which the result was obtained
             info (dict):
                 Additional information for this result
-<<<<<<< HEAD
 
         Returns:
             :class:`Result`: The result object
-=======
->>>>>>> 6d43aa57
         """
         if model is None:
             model_cls: Type[ModelBase] = MockModel
@@ -117,53 +110,15 @@
         return self.model.parameters
 
     @classmethod
-<<<<<<< HEAD
-    def from_file(cls, path, model: Optional[ModelBase] = None):
-        """read result from file
+    def _from_simple_objects(cls, content, model: Optional[ModelBase] = None) -> Result:
+        """read result from a JSON file
 
         Args:
             path (str or :class:`~pathlib.Path`): The path to the file
             model (:class:`ModelBase`): The model from which the result was obtained
         """
-        ext = os.path.splitext(path)[1].lower()
-        if ext == ".json":
-            return cls.from_json(path, model)
-        elif ext in {".yml", ".yaml"}:
-            return cls.from_yaml(path, model)
-        elif ext in {".h5", ".hdf", ".hdf5"}:
-            return cls.from_hdf(path, model)
-        else:
-            raise ValueError(f"Unknown file format of `{path}`")
-
-    def write_to_file(self, path):
-        """write result to a file
-
-        Args:
-            path (str or :class:`~pathlib.Path`): The path to the file
-        """
-        ext = os.path.splitext(path)[1].lower()
-        if ext == ".json":
-            self.write_to_json(path)
-        elif ext in {".yml", ".yaml"}:
-            self.write_to_yaml(path)
-        elif ext in {".h5", ".hdf", ".hdf5"}:
-            self.write_to_hdf(path)
-        else:
-            raise ValueError(f"Unknown file format `{ext}`")
-
-    @classmethod
-=======
->>>>>>> 6d43aa57
-    def _from_simple_objects(cls, content, model: Optional[ModelBase] = None) -> Result:
-        """read result from a JSON file
-
-        Args:
-            path (str or :class:`~pathlib.Path`): The path to the file
-            model (:class:`ModelBase`): The model from which the result was obtained
-        """
         return cls.from_data(
             model_data=content.get("model", {}),
-<<<<<<< HEAD
             state=StateBase._from_text_data(content["state"]),
             info=content.get("info"),
         )
@@ -177,29 +132,13 @@
         data = {
             "model": simplify_data(self.model.attributes),
             "data": simplify_data(self.state.data),
-=======
-            state=StateBase._from_simple_objects(content["state"]),
-            model=model,
-            info=content.get("info"),
-        )
-
-    def _to_simple_objects(self):
-        """write result to JSON file"""
-        content = {
-            "model": self.model.attributes,
->>>>>>> 6d43aa57
             "state": self.state._to_simple_objects(),
         }
         if self.info:
             content["info"] = self.info
         return content
 
-<<<<<<< HEAD
     def _from_hdf(cls, hdf_element, model: ModelBase = None) -> Result:
-=======
-    @classmethod
-    def _from_hdf(cls, hdf_element, model: Optional[ModelBase] = None) -> Result:
->>>>>>> 6d43aa57
         """read result from a HDf file
 
         Args:
